--- conflicted
+++ resolved
@@ -16,11 +16,7 @@
         steer_rate_lim: 0.4
 
         #planar offset (in body frame) from odom to center of vehicle
-<<<<<<< HEAD
         offset_to_center: [-2.2, 0.0]
-=======
-        offset_to_center: [-1.0, 0.0]
->>>>>>> f2171eec
 
 sampling_strategies:
     sampling_strategies:
@@ -67,14 +63,11 @@
         args:
           length: 4.0
           width: 2.0
-<<<<<<< HEAD
           
           #displacement to get to the center of the footprint from the center of the rear axle
           length_offset: 1.2
           width_offset: 0.0
-
-=======
->>>>>>> f2171eec
+          
           nl: 11
           nw: 5
 

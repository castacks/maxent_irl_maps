--- conflicted
+++ resolved
@@ -33,13 +33,29 @@
     res.network.load_state_dict(torch.load(args.model_fp, weights_only=True, map_location=args.device))
     res.network.eval()
 
-<<<<<<< HEAD
     idxs = torch.randperm(len(res.expert_dataset))
 
     for i in range(args.n):
         idx = idxs[i]
 
-        res.visualize(idx=idx)
+        fig, axs = res.visualize(idx=idx)
+
+        if False:
+            ## show feat image
+            from physics_atv_visual_mapping.utils import normalize_dino
+
+            axs[-1].cla()
+            img = res.expert_dataset[idx]["feature_image"]
+            img = img['data'].unsqueeze(0)
+            with torch.no_grad():
+                feat_img = res.network.voxel_recolor.feat_net(img)[0].permute(1,2,0)
+
+            U,S,V = torch.pca_lowrank(feat_img.flatten(end_dim=-2))
+
+            feat_img_pca = feat_img @ V
+
+            axs[-1].imshow(normalize_dino(feat_img_pca).cpu().numpy())
+
         plt.show()
 
         if False:
@@ -98,27 +114,4 @@
                 axs[1, 2].set_title('depth image')
                 axs[1, 2].imshow(lss_viz_data['depth_img'][0, 0].cpu().numpy(), cmap='jet')
 
-                plt.show()
-=======
-    idxs = torch.randperm(len(res.expert_dataset))[:args.n]
-
-    for idx in idxs:
-        fig, axs = res.visualize(idx=idx)
-
-        ## show feat image
-        from physics_atv_visual_mapping.utils import normalize_dino
-
-        axs[-1].cla()
-        img = res.expert_dataset[idx]["feature_image"]
-        img = img['data'].unsqueeze(0)
-        with torch.no_grad():
-            feat_img = res.network.voxel_recolor.feat_net(img)[0].permute(1,2,0)
-
-        U,S,V = torch.pca_lowrank(feat_img.flatten(end_dim=-2))
-
-        feat_img_pca = feat_img @ V
-
-        axs[-1].imshow(normalize_dino(feat_img_pca).cpu().numpy())
-
-        plt.show()
->>>>>>> 58fbce9b
+                plt.show()